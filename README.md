[![Build Status](https://travis-ci.com/jklenzing/sami2py.svg?branch=develop)](https://travis-ci.com/jklenzing/sami2py)

# Overview

Sami2py is a python module that runs the SAMI2 model, as well as archives, loads and plots the resulting modeled values. SAMI2 is a model developed by the Naval Research Laboratory to simulate the motions of plasma in a 2D ionospheric environment along a dipole magnetic field [Huba et al, 2000].  SAMI2 solves for the chemical and dynamical evolution of seven ion species in this environment (H<sup>+</sup>, He<sup>+</sup>, N<sup>+</sup>, O<sup>+</sup>, N<sub>2</sub><sup>+</sup>, NO<sup>+</sup>, and O<sub>2</sub><sup>+</sup>).

<<<<<<< HEAD
The implementation used here includes the ability to scale the neutral atmosphere in which the ions form through direct modification of the exospheric neutral temperature for extreme solar minimum conditions, as discussed by Emmert et al [2010].  Additionally, the user may choose among multiple implementations of the Horizontal Wind Model.  This implementation is based on the version used in Klenzing et al [2013].
=======
The implementation used here includes several added options to the original release of SAMI2.  A full list is included in ***add link to changes page***, but several of these include:
 - The ability to scale the neutral atmosphere in which the ions form through direct modification of the exospheric neutral temperature for extreme solar minimum conditions, as discussed by Emmert et al [20??].  
 - The ability to switch between HWM93, HWM07, and HWM14 as a user option.
 This implementation is based on the version used in Klenzing et al [2013].
>>>>>>> b3707366

# Installation

First, checkout the repository:

```
  git clone git@gitlab.com:jklenzing/sami2py.git;
```

Change directories into the repository folder and run the setup.py file.  For
a local install use the "--user" flag after "install".

```
  cd sami2py/
  python setup.py install
```

Additionally, you must make and install the fortran executables.

```
  make -C sami2py/fortran compile
```

Now you can run the sami2 executable (sami2py.x) from anywhere.

# Example

In iPython, run:

```
  import sami2py
  sami2py.run_model(year=2012, day=210, lon=0, tag='test')
```
Note that the sami2 model runs for 24 hours to clear transients, then begins to output data.

Now load the resultant data:

```
  ModelRun = sami2py.model(tag='test', lon=0, year=2012, day=210)
```

Plotting features coming soon...

# How to Cite
When referring to this software package, please cite the original paper by Huba et al [2000] https://doi.org/10.1029/2000JA000035 as well as the package by Klenzing et al [2018]. ***add doi here***.

Additionally, please include the following text in the acknowledgements: "This
work uses the SAMI2 ionosphere model written and developed by the Naval Research Laboratory."

# References
- Huba, J.D., G. Joyce, and J.A. Fedder, Sami2 is Another Model of the Ionosphere (SAMI2): A new low‐latitude ionosphere model, *J. Geophys. Res.*, 105, Pages 23035-23053, https://doi.org/10.1029/2000JA000035, 2000.
- Emmert, J.T., J.L. Lean, and J.M. Picone, Record‐low thermospheric density during the 2008 solar minimum, *Geophys. Res. Lett.*, 37, https://doi.org/10.1029/2010GL043671, 2010.
- Klenzing, J., Burrell, A. G., Heelis, R. A., Huba, J. D., Pfaff, R., and Simões, F.: Exploring the role of ionospheric drivers during the extreme solar minimum of 2008, *Ann. Geophys.*, 31, 2147-2156, https://doi.org/10.5194/angeo-31-2147-2013, 2013.<|MERGE_RESOLUTION|>--- conflicted
+++ resolved
@@ -4,14 +4,10 @@
 
 Sami2py is a python module that runs the SAMI2 model, as well as archives, loads and plots the resulting modeled values. SAMI2 is a model developed by the Naval Research Laboratory to simulate the motions of plasma in a 2D ionospheric environment along a dipole magnetic field [Huba et al, 2000].  SAMI2 solves for the chemical and dynamical evolution of seven ion species in this environment (H<sup>+</sup>, He<sup>+</sup>, N<sup>+</sup>, O<sup>+</sup>, N<sub>2</sub><sup>+</sup>, NO<sup>+</sup>, and O<sub>2</sub><sup>+</sup>).
 
-<<<<<<< HEAD
-The implementation used here includes the ability to scale the neutral atmosphere in which the ions form through direct modification of the exospheric neutral temperature for extreme solar minimum conditions, as discussed by Emmert et al [2010].  Additionally, the user may choose among multiple implementations of the Horizontal Wind Model.  This implementation is based on the version used in Klenzing et al [2013].
-=======
 The implementation used here includes several added options to the original release of SAMI2.  A full list is included in ***add link to changes page***, but several of these include:
- - The ability to scale the neutral atmosphere in which the ions form through direct modification of the exospheric neutral temperature for extreme solar minimum conditions, as discussed by Emmert et al [20??].  
+ - The ability to scale the neutral atmosphere in which the ions form through direct modification of the exospheric neutral temperature for extreme solar minimum conditions, as discussed by Emmert et al [2010].  
  - The ability to switch between HWM93, HWM07, and HWM14 as a user option.
  This implementation is based on the version used in Klenzing et al [2013].
->>>>>>> b3707366
 
 # Installation
 
