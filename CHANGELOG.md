# Change Log
All notable changes to this project will be documented in this file.
This project adheres to [Semantic Versioning](http://semver.org/).

## [next version] - 2020-08-03
- Using numpy 1.16 as minimum test version in accordance with NEP 29
- Removed the sami2py-1.00.namelist and version.txt files from run_name
- Bug Fix
<<<<<<< HEAD
  - Pull version info from a single location
- Added ability to input custom ExB Drifts as a Fourier Series
  - return_fourier function in `utils.py`
  - plot_exb function in `_core_class.py`
  - Testing return_fourier function in `test_utils.py`
=======
  - fixed a bug in compiling readthedocs
- Added ability to input custom ExB Drifts as a Fourier Series
  - return_fourier function in utils.py
  - plot_exb function in _core_class.py
  - Testing return_fourier function in test_utils.py
>>>>>>> 273b0044

## [0.2.2] - 2020-07-17
- Added simple port of core data to netcdf file
- Increased unformatted test data to 6 time steps
- Add namelist and exb.inp in fortran dir to gitignore
- Documentation Changes
  - Primary branch now `main`
  - Improved discussion of install / usage for first time users

## [0.2.1] - 2020-04-13
- Documentation Changes
  - Updates to docstrings
- Non-breaking changes
  - Stylistic updates to conform to flake8
- Testing changes
  - Update Travis CI to use flake8 tests as part of CI
  - Update Travis CI to test for numpy versions as in NEP 029

## [0.2.0] - 2019-12-17
- API changes
  - Store loaded data in xarray object
  - Use consistent keyword order in run_model and Model
  - xarray and pandas are now required packages.  
  - Model.plot_lat_alt() now returns the figure object
  - Pass dimensions into `get_unformatted_data` as tuple
- Non-breaking changes
  - Output version / short hash for each model run
  - Move package metadata to setup.cfg
  - Auto-build fortran executables as part of setup.py
  - Added CHANGELOG.md
  - Switched to pytest for unit testing
  - Removes python 3.4 testing from Travis
  - Adds manual install of pandas / xarray to Travis workflow to fix setup
  - Streamline `_archive_model` to generate filelist and move/copy files
  - Reduce duplication in `_generate_metadata` with `find_int` and `find_float` functions
  - Streamline `Model.check_standard_model` and add check for Fourier Coefficients
  - Add deprecation warning to plot_alt_lat
  - Adds Appveyor support
- Bugs fixed
  - Fix for windows directories
  - New directory structure in .sami2py adds virtual environment flexibility
  - Fixed a bug in feedback when there are no files to move

## [0.1.2] - 2019-07-02
- Patch to fix loading of unformatted output files.

## [0.1.1] - 2019-05-20
- Patch to documentation.

## [0.1.0] - 2019-05-17
- Initial release<|MERGE_RESOLUTION|>--- conflicted
+++ resolved
@@ -6,19 +6,12 @@
 - Using numpy 1.16 as minimum test version in accordance with NEP 29
 - Removed the sami2py-1.00.namelist and version.txt files from run_name
 - Bug Fix
-<<<<<<< HEAD
   - Pull version info from a single location
-- Added ability to input custom ExB Drifts as a Fourier Series
-  - return_fourier function in `utils.py`
-  - plot_exb function in `_core_class.py`
-  - Testing return_fourier function in `test_utils.py`
-=======
   - fixed a bug in compiling readthedocs
 - Added ability to input custom ExB Drifts as a Fourier Series
   - return_fourier function in utils.py
   - plot_exb function in _core_class.py
   - Testing return_fourier function in test_utils.py
->>>>>>> 273b0044
 
 ## [0.2.2] - 2020-07-17
 - Added simple port of core data to netcdf file
